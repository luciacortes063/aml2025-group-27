import os
import pickle
import torch
import torch.nn.functional as F
import torch.nn as nn
from torch_geometric.loader import DataLoader
from torch_geometric.nn import GATConv, global_max_pool, BatchNorm, global_mean_pool
from sklearn.model_selection import GroupKFold, train_test_split
from sklearn.metrics import classification_report, f1_score, precision_score, recall_score, roc_auc_score
from collections import Counter
import numpy as np
import pandas as pd
from torch.utils.data import WeightedRandomSampler
import warnings
import matplotlib.pyplot as plt
<<<<<<< HEAD
=======
import numpy as np

>>>>>>> e14041ae

warnings.filterwarnings("ignore", message=".*torch-scatter.*")

# PATHS
GRAPH_PATH = "data/pyg_graphs/graphs.pk_linear"
METADATA_PATH = "data/pyg_graphs/graph_metadata_linear.csv"
LOGS_DIR = "data/results"
os.makedirs(LOGS_DIR, exist_ok=True)

device = torch.device('cuda' if torch.cuda.is_available() else 'cpu')
print("Using:", device)
if device.type == 'cuda':
    print("GPU:", torch.cuda.get_device_name(0))

# Load data
with open(GRAPH_PATH, "rb") as f:
    data_list = pickle.load(f)

metadata_df = pd.read_csv(METADATA_PATH)

for data in data_list:
    if data.y.item() == 2:
        data.y = torch.tensor([1], dtype=torch.long)

<<<<<<< HEAD
# find augmented data
metadata_df["is_augmented"] = metadata_df["subject_id"].str.contains("_aug")
metadata_df["subject_real"] = metadata_df["subject_id"].str.replace(r"_aug\\d*", "", regex=True)

# Filter only valid graphs
print("Checking edge_index integrity...")
data_list = [data for data in data_list if data.edge_index.max().item() < data.x.size(0)]

# Global variables
=======
metadata_df["is_augmented"] = metadata_df["subject_id"].str.contains("_aug")
metadata_df["subject_real"] = metadata_df["subject_id"].str.replace(r"_aug\\d*", "", regex=True)

print("Checking edge_index integrity...")
data_list = [data for data in data_list if data.edge_index.max().item() < data.x.size(0)]

>>>>>>> e14041ae
label_names = {0: "CN", 1: "AD"}
in_dim = data_list[0].num_node_features
num_classes = len(label_names)

<<<<<<< HEAD
# Grouping real subjects
real_subjects = metadata_df[~metadata_df["is_augmented"]].copy()
subject_df = real_subjects.groupby("subject_real").first().reset_index()

# GroupKFold
=======
real_subjects = metadata_df[~metadata_df["is_augmented"]].copy()
subject_df = real_subjects.groupby("subject_real").first().reset_index()

>>>>>>> e14041ae
gkf = GroupKFold(n_splits=5)
folds = list(gkf.split(subject_df, subject_df["label"], groups=subject_df["subject_real"]))

def select_graphs(subject_list, allow_augmented):
    sel_ids = metadata_df[
        metadata_df["subject_real"].isin(subject_list) &
        ((~metadata_df["is_augmented"]) | allow_augmented)
    ].index.tolist()
    return [data_list[i] for i in sel_ids]

<<<<<<< HEAD
# GAT model
# we pass the embeddings only throughout the linear layer
class GATClassifier(torch.nn.Module):
    def __init__(self, in_channels, hidden_channels, out_channels, heads=4, dropout=0.5):
        super().__init__()
        #we reduce dimensionality of the CNN embeddings from 512 to 16
        self.cnn_bn = nn.BatchNorm1d(512)
        self.cnn_linear = nn.Linear(512, 16)

        self.keep_features_and_asym = in_channels - 512
        print(f"Handcrafted + Asymmetry feature dim: {self.keep_features_and_asym}") #this dimension is also 16

        self.feat_norm = nn.LayerNorm(self.keep_features_and_asym)

        self.pre = nn.Sequential(
            nn.BatchNorm1d(16 + self.keep_features_and_asym),
            nn.Linear(16 + self.keep_features_and_asym, hidden_channels),
=======
class GATClassifier(nn.Module):
    def __init__(self, in_channels, hidden_channels, out_channels, heads=4):
        super().__init__()
        self.input_proj = nn.Sequential(
            nn.BatchNorm1d(in_channels),
            nn.Linear(in_channels, 6),
>>>>>>> e14041ae
            nn.ReLU(),
            nn.Dropout(dropout) 
        )
<<<<<<< HEAD
        #we define  the GAT convolutional layer
        self.gat1 = GATConv(hidden_channels, hidden_channels, heads=heads, dropout=dropout)
        self.norm1 = BatchNorm(hidden_channels * heads)

        self.mlp = torch.nn.Sequential(
            torch.nn.Linear(hidden_channels * heads, hidden_channels),
            torch.nn.ReLU(),
            torch.nn.Dropout(dropout),  
            torch.nn.Linear(hidden_channels, out_channels)
        )

    def forward(self, x, edge_index, batch):
        x_cnn = x[:, :512]
        x_feat_asym = self.feat_norm(x[:, 512:])
        x_cnn = self.cnn_bn(x_cnn)
        x_cnn = self.cnn_linear(x_cnn)
        #concatenate reduced embedding features with handcrafted + asymetry features 
        x = torch.cat([x_cnn, x_feat_asym], dim=1)

        x = self.pre(x)
=======
        self.gat1 = GATConv(6, hidden_channels, heads=heads, dropout=0.3)
        self.gat2 = GATConv(hidden_channels * heads, hidden_channels, heads=1, concat=False, dropout=0.3)
        self.norm1 = BatchNorm(hidden_channels * heads)
        self.norm2 = BatchNorm(hidden_channels)
        self.mlp = nn.Sequential(
            nn.Linear(hidden_channels, hidden_channels),
            nn.ReLU(),
            nn.Dropout(0.3),
            nn.Linear(hidden_channels, out_channels)
        )

    def forward(self, x, edge_index, batch):
        x = self.input_proj(x)
>>>>>>> e14041ae
        x = self.gat1(x, edge_index)
        x = self.norm1(x)
        x = F.elu(x)
        x = global_mean_pool(x, batch)
        return self.mlp(x)

<<<<<<< HEAD

# Train function
=======
>>>>>>> e14041ae
def train(model, loader, optimizer, class_weights):
    model.train()
    total_loss = 0
    for data in loader:
        data = data.to(device)
        optimizer.zero_grad()
        out = model(data.x, data.edge_index, data.batch)
        loss = F.cross_entropy(out, data.y, weight=class_weights)
        loss.backward()
        optimizer.step()
        total_loss += loss.item()
    return total_loss / len(loader)

def compute_val_loss(model, loader, class_weights):
    model.eval()
    total_loss = 0
    for data in loader:
        data = data.to(device)
        out = model(data.x, data.edge_index, data.batch)
        loss = F.cross_entropy(out, data.y, weight=class_weights)
        total_loss += loss.item()
    return total_loss / len(loader)

@torch.no_grad()
def evaluate(model, loader, return_probs=False):
    model.eval()
    all_preds, all_labels = [], []
    all_probs = []
    for data in loader:
        data = data.to(device)
        out = model(data.x, data.edge_index, data.batch)
        preds = out.argmax(dim=1).cpu()
        all_preds.extend(preds)
        all_labels.extend(data.y.cpu())
        if return_probs:
            probs = F.softmax(out, dim=1)[:, 1].cpu().numpy()
            all_probs.extend(probs)
    if return_probs:
        return all_labels, all_preds, all_probs
    return all_labels, all_preds

<<<<<<< HEAD
# Cross-validation
all_f1s, all_precisions, all_recalls, all_accuracies, all_aurocs  = [], [], [], [], []

=======
all_f1s, all_precisions, all_recalls, all_accuracies, all_aurocs = [], [], [], [], []
>>>>>>> e14041ae
all_train_losses = []
all_val_losses = []
all_val_f1s = []

for fold, (train_subject_idx, test_subject_idx) in enumerate(folds):
    train_losses = []
    val_losses = []
    val_f1s = []
    print(f"\n========== Fold {fold + 1} ==========")
    train_subjects = subject_df.iloc[train_subject_idx]["subject_real"].tolist()
    test_subjects = subject_df.iloc[test_subject_idx]["subject_real"].tolist()

    train_subjects_df = subject_df.iloc[train_subject_idx]
    stratify_labels = train_subjects_df["label"].values
    s_train_idx, s_val_idx = train_test_split(
        np.arange(len(train_subjects_df)),
        test_size=0.2,
        stratify=stratify_labels,
        random_state=42
    )
    train_subj = train_subjects_df.iloc[s_train_idx]["subject_real"].tolist()
    val_subj = train_subjects_df.iloc[s_val_idx]["subject_real"].tolist()

    data_train = select_graphs(train_subj, allow_augmented=True)
    data_val = select_graphs(val_subj, allow_augmented=False)
    data_test = select_graphs(test_subjects, allow_augmented=False)

    y_train = [d.y.item() for d in data_train]
    class_sample_count = Counter(y_train)
    weights = [1.0 / class_sample_count[y] for y in y_train]
    sampler = WeightedRandomSampler(weights, num_samples=len(weights), replacement=True)

    train_loader = DataLoader(data_train, batch_size=16, sampler=sampler)
    val_loader = DataLoader(data_val, batch_size=16)
    test_loader = DataLoader(data_test, batch_size=16)

    class_weights = torch.tensor([
        len(y_train) / (2 * class_sample_count[i]) for i in label_names
    ]).to(device)

<<<<<<< HEAD
    model = GATClassifier(
        in_channels=in_dim,
        hidden_channels=64,
        out_channels=num_classes,
        dropout=0.5  
    ).to(device)

    optimizer = torch.optim.Adam(model.parameters(), lr=0.001, weight_decay=1e-4)
=======
    model = GATClassifier(in_channels=in_dim, hidden_channels=32, out_channels=num_classes).to(device)
    optimizer = torch.optim.Adam(model.parameters(), lr=0.001, weight_decay=1e-5)
>>>>>>> e14041ae

    best_val_f1 = -1
    patience, counter = 10, 0

    for epoch in range(1, 201):
        train_loss = train(model, train_loader, optimizer, class_weights)
        val_loss = compute_val_loss(model, val_loader, class_weights)
        y_true_val, y_pred_val = evaluate(model, val_loader)
        f1 = f1_score(y_true_val, y_pred_val, average='macro', zero_division=0)
        
        train_losses.append(train_loss)
        val_losses.append(val_loss)
        val_f1s.append(f1)

<<<<<<< HEAD
        if f1 > best_val_f1:
            best_val_f1 = f1
=======
        if val_loss < best_val_loss:
            best_val_loss = val_loss
>>>>>>> e14041ae
            best_model_state = model.state_dict()
            counter = 0
        else:
            counter += 1
            if counter >= patience:
                print("Early stopping (val_f1)")
                break

<<<<<<< HEAD
    # Evaluate on test
=======
>>>>>>> e14041ae
    model.load_state_dict(best_model_state)
    y_true_test, y_pred_test, y_probs_test = evaluate(model, test_loader, return_probs=True)
    f1_test = f1_score(y_true_test, y_pred_test, average='macro', zero_division=0)
    prec_test = precision_score(y_true_test, y_pred_test, average='macro', zero_division=0)
    rec_test = recall_score(y_true_test, y_pred_test, average='macro', zero_division=0)
    acc_test = np.mean(np.array(y_true_test) == np.array(y_pred_test))
<<<<<<< HEAD
=======

>>>>>>> e14041ae
    try:
        auroc = roc_auc_score(y_true_test, y_probs_test)
    except ValueError:
        auroc = float('nan')
<<<<<<< HEAD
=======

>>>>>>> e14041ae
    all_f1s.append(f1_test)
    all_precisions.append(prec_test)
    all_recalls.append(rec_test)
    all_accuracies.append(acc_test)
    all_aurocs.append(auroc)

    all_train_losses.append(train_losses)
    all_val_losses.append(val_losses)
    all_val_f1s.append(val_f1s)

    print(classification_report(y_true_test, y_pred_test, target_names=["CN", "AD"], digits=4, zero_division=0))

<<<<<<< HEAD
# Final report
print("\n📊 FINAL RESULT (5-Fold CV Test Set):")
=======
print("\nAverage results (5-Fold CV en Test Set):")
>>>>>>> e14041ae
print(f"   F1-score (macro)     : {np.mean(all_f1s):.4f} ± {np.std(all_f1s):.4f}")
print(f"   Precision (macro)    : {np.mean(all_precisions):.4f} ± {np.std(all_precisions):.4f}")
print(f"   Recall (macro)       : {np.mean(all_recalls):.4f} ± {np.std(all_recalls):.4f}")
print(f"   Accuracy             : {np.mean(all_accuracies):.4f} ± {np.std(all_accuracies):.4f}")
print(f"   AUROC (class AD)     : {np.nanmean(all_aurocs):.4f} ± {np.nanstd(all_aurocs):.4f}")
<<<<<<< HEAD
=======

>>>>>>> e14041ae

max_epochs = max(len(losses) for losses in all_val_losses)

def pad_list(lst, target_len):
    return lst + [np.nan] * (target_len - len(lst))

train_losses_padded = np.array([pad_list(l, max_epochs) for l in all_train_losses])
val_losses_padded = np.array([pad_list(l, max_epochs) for l in all_val_losses])
val_f1s_padded = np.array([pad_list(l, max_epochs) for l in all_val_f1s])

mean_train = np.nanmean(train_losses_padded, axis=0)
std_train = np.nanstd(train_losses_padded, axis=0)

mean_val = np.nanmean(val_losses_padded, axis=0)
std_val = np.nanstd(val_losses_padded, axis=0)

mean_f1 = np.nanmean(val_f1s_padded, axis=0)
std_f1 = np.nanstd(val_f1s_padded, axis=0)

epochs = np.arange(1, max_epochs + 1)

plt.figure(figsize=(10, 5))
plt.plot(epochs, mean_train, label="Train Loss", linewidth=2)
plt.fill_between(epochs, mean_train - std_train, mean_train + std_train, alpha=0.3)

plt.plot(epochs, mean_val, label="Validation Loss", linewidth=2)
plt.fill_between(epochs, mean_val - std_val, mean_val + std_val, alpha=0.3)

plt.xlabel("Epoch")
plt.ylabel("Loss")
plt.title("Average Train vs Validation Loss (5-Fold CV)")
plt.legend()
plt.grid(True)
plt.tight_layout()
plt.savefig(f"{LOGS_DIR}/loss_curve_average.png")
plt.close()

plt.figure(figsize=(10, 5))
plt.plot(epochs, mean_f1, label="Validation F1 (macro)", color="purple", linewidth=2)
plt.fill_between(epochs, mean_f1 - std_f1, mean_f1 + std_f1, alpha=0.3, color="purple")

plt.xlabel("Epoch")
plt.ylabel("F1 Score (Macro)")
plt.title("Average Validation F1 Score (5-Fold CV)")
plt.grid(True)
plt.tight_layout()
plt.savefig(f"{LOGS_DIR}/f1_curve_average.png")
plt.close()<|MERGE_RESOLUTION|>--- conflicted
+++ resolved
@@ -13,11 +13,6 @@
 from torch.utils.data import WeightedRandomSampler
 import warnings
 import matplotlib.pyplot as plt
-<<<<<<< HEAD
-=======
-import numpy as np
-
->>>>>>> e14041ae
 
 warnings.filterwarnings("ignore", message=".*torch-scatter.*")
 
@@ -42,7 +37,7 @@
     if data.y.item() == 2:
         data.y = torch.tensor([1], dtype=torch.long)
 
-<<<<<<< HEAD
+
 # find augmented data
 metadata_df["is_augmented"] = metadata_df["subject_id"].str.contains("_aug")
 metadata_df["subject_real"] = metadata_df["subject_id"].str.replace(r"_aug\\d*", "", regex=True)
@@ -52,29 +47,16 @@
 data_list = [data for data in data_list if data.edge_index.max().item() < data.x.size(0)]
 
 # Global variables
-=======
-metadata_df["is_augmented"] = metadata_df["subject_id"].str.contains("_aug")
-metadata_df["subject_real"] = metadata_df["subject_id"].str.replace(r"_aug\\d*", "", regex=True)
-
-print("Checking edge_index integrity...")
-data_list = [data for data in data_list if data.edge_index.max().item() < data.x.size(0)]
-
->>>>>>> e14041ae
+
 label_names = {0: "CN", 1: "AD"}
 in_dim = data_list[0].num_node_features
 num_classes = len(label_names)
 
-<<<<<<< HEAD
 # Grouping real subjects
 real_subjects = metadata_df[~metadata_df["is_augmented"]].copy()
 subject_df = real_subjects.groupby("subject_real").first().reset_index()
 
 # GroupKFold
-=======
-real_subjects = metadata_df[~metadata_df["is_augmented"]].copy()
-subject_df = real_subjects.groupby("subject_real").first().reset_index()
-
->>>>>>> e14041ae
 gkf = GroupKFold(n_splits=5)
 folds = list(gkf.split(subject_df, subject_df["label"], groups=subject_df["subject_real"]))
 
@@ -85,7 +67,6 @@
     ].index.tolist()
     return [data_list[i] for i in sel_ids]
 
-<<<<<<< HEAD
 # GAT model
 # we pass the embeddings only throughout the linear layer
 class GATClassifier(torch.nn.Module):
@@ -103,18 +84,9 @@
         self.pre = nn.Sequential(
             nn.BatchNorm1d(16 + self.keep_features_and_asym),
             nn.Linear(16 + self.keep_features_and_asym, hidden_channels),
-=======
-class GATClassifier(nn.Module):
-    def __init__(self, in_channels, hidden_channels, out_channels, heads=4):
-        super().__init__()
-        self.input_proj = nn.Sequential(
-            nn.BatchNorm1d(in_channels),
-            nn.Linear(in_channels, 6),
->>>>>>> e14041ae
             nn.ReLU(),
             nn.Dropout(dropout) 
         )
-<<<<<<< HEAD
         #we define  the GAT convolutional layer
         self.gat1 = GATConv(hidden_channels, hidden_channels, heads=heads, dropout=dropout)
         self.norm1 = BatchNorm(hidden_channels * heads)
@@ -135,32 +107,13 @@
         x = torch.cat([x_cnn, x_feat_asym], dim=1)
 
         x = self.pre(x)
-=======
-        self.gat1 = GATConv(6, hidden_channels, heads=heads, dropout=0.3)
-        self.gat2 = GATConv(hidden_channels * heads, hidden_channels, heads=1, concat=False, dropout=0.3)
-        self.norm1 = BatchNorm(hidden_channels * heads)
-        self.norm2 = BatchNorm(hidden_channels)
-        self.mlp = nn.Sequential(
-            nn.Linear(hidden_channels, hidden_channels),
-            nn.ReLU(),
-            nn.Dropout(0.3),
-            nn.Linear(hidden_channels, out_channels)
-        )
-
-    def forward(self, x, edge_index, batch):
-        x = self.input_proj(x)
->>>>>>> e14041ae
         x = self.gat1(x, edge_index)
         x = self.norm1(x)
         x = F.elu(x)
         x = global_mean_pool(x, batch)
         return self.mlp(x)
 
-<<<<<<< HEAD
-
 # Train function
-=======
->>>>>>> e14041ae
 def train(model, loader, optimizer, class_weights):
     model.train()
     total_loss = 0
@@ -202,13 +155,9 @@
         return all_labels, all_preds, all_probs
     return all_labels, all_preds
 
-<<<<<<< HEAD
 # Cross-validation
 all_f1s, all_precisions, all_recalls, all_accuracies, all_aurocs  = [], [], [], [], []
 
-=======
-all_f1s, all_precisions, all_recalls, all_accuracies, all_aurocs = [], [], [], [], []
->>>>>>> e14041ae
 all_train_losses = []
 all_val_losses = []
 all_val_f1s = []
@@ -248,8 +197,6 @@
     class_weights = torch.tensor([
         len(y_train) / (2 * class_sample_count[i]) for i in label_names
     ]).to(device)
-
-<<<<<<< HEAD
     model = GATClassifier(
         in_channels=in_dim,
         hidden_channels=64,
@@ -258,10 +205,6 @@
     ).to(device)
 
     optimizer = torch.optim.Adam(model.parameters(), lr=0.001, weight_decay=1e-4)
-=======
-    model = GATClassifier(in_channels=in_dim, hidden_channels=32, out_channels=num_classes).to(device)
-    optimizer = torch.optim.Adam(model.parameters(), lr=0.001, weight_decay=1e-5)
->>>>>>> e14041ae
 
     best_val_f1 = -1
     patience, counter = 10, 0
@@ -276,13 +219,8 @@
         val_losses.append(val_loss)
         val_f1s.append(f1)
 
-<<<<<<< HEAD
         if f1 > best_val_f1:
             best_val_f1 = f1
-=======
-        if val_loss < best_val_loss:
-            best_val_loss = val_loss
->>>>>>> e14041ae
             best_model_state = model.state_dict()
             counter = 0
         else:
@@ -291,28 +229,18 @@
                 print("Early stopping (val_f1)")
                 break
 
-<<<<<<< HEAD
+
     # Evaluate on test
-=======
->>>>>>> e14041ae
     model.load_state_dict(best_model_state)
     y_true_test, y_pred_test, y_probs_test = evaluate(model, test_loader, return_probs=True)
     f1_test = f1_score(y_true_test, y_pred_test, average='macro', zero_division=0)
     prec_test = precision_score(y_true_test, y_pred_test, average='macro', zero_division=0)
     rec_test = recall_score(y_true_test, y_pred_test, average='macro', zero_division=0)
     acc_test = np.mean(np.array(y_true_test) == np.array(y_pred_test))
-<<<<<<< HEAD
-=======
-
->>>>>>> e14041ae
     try:
         auroc = roc_auc_score(y_true_test, y_probs_test)
     except ValueError:
         auroc = float('nan')
-<<<<<<< HEAD
-=======
-
->>>>>>> e14041ae
     all_f1s.append(f1_test)
     all_precisions.append(prec_test)
     all_recalls.append(rec_test)
@@ -325,21 +253,14 @@
 
     print(classification_report(y_true_test, y_pred_test, target_names=["CN", "AD"], digits=4, zero_division=0))
 
-<<<<<<< HEAD
+
 # Final report
 print("\n📊 FINAL RESULT (5-Fold CV Test Set):")
-=======
-print("\nAverage results (5-Fold CV en Test Set):")
->>>>>>> e14041ae
 print(f"   F1-score (macro)     : {np.mean(all_f1s):.4f} ± {np.std(all_f1s):.4f}")
 print(f"   Precision (macro)    : {np.mean(all_precisions):.4f} ± {np.std(all_precisions):.4f}")
 print(f"   Recall (macro)       : {np.mean(all_recalls):.4f} ± {np.std(all_recalls):.4f}")
 print(f"   Accuracy             : {np.mean(all_accuracies):.4f} ± {np.std(all_accuracies):.4f}")
 print(f"   AUROC (class AD)     : {np.nanmean(all_aurocs):.4f} ± {np.nanstd(all_aurocs):.4f}")
-<<<<<<< HEAD
-=======
-
->>>>>>> e14041ae
 
 max_epochs = max(len(losses) for losses in all_val_losses)
 
